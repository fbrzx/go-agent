// Package database provides connection management and pooling for PostgreSQL and Neo4j databases.
package database

import (
	"context"
	"fmt"
	"time"

	"github.com/jackc/pgx/v5/pgxpool"
	"github.com/neo4j/neo4j-go-driver/v5/neo4j"
	neo4jconfig "github.com/neo4j/neo4j-go-driver/v5/neo4j/config"
)

// NewPostgresPool creates a new PostgreSQL connection pool with optimized settings
func NewPostgresPool(ctx context.Context, dsn string) (*pgxpool.Pool, error) {
	config, err := pgxpool.ParseConfig(dsn)
	if err != nil {
		return nil, fmt.Errorf("parse postgres DSN: %w", err)
	}

	// Optimize connection pool settings
	config.MaxConns = 25                       // Maximum number of connections in the pool
	config.MinConns = 5                        // Minimum number of connections to maintain
	config.MaxConnLifetime = 1 * time.Hour     // Maximum lifetime of a connection
	config.MaxConnIdleTime = 30 * time.Minute  // Maximum time a connection can be idle
	config.HealthCheckPeriod = 1 * time.Minute // How often to check connection health

	pool, err := pgxpool.NewWithConfig(ctx, config)
	if err != nil {
		return nil, fmt.Errorf("create postgres pool: %w", err)
	}

	// Verify connection
	if err := pool.Ping(ctx); err != nil {
		pool.Close()
		return nil, fmt.Errorf("ping postgres: %w", err)
	}

	return pool, nil
}

// NewNeo4jDriver creates a new Neo4j driver with optimized settings
func NewNeo4jDriver(ctx context.Context, uri, user, password string) (neo4j.DriverWithContext, error) {
<<<<<<< HEAD
	driver, err := neo4j.NewDriverWithContext(uri, neo4j.BasicAuth(user, password, ""), func(config *neo4j.Config) {
=======
	driver, err := neo4j.NewDriverWithContext(uri, neo4j.BasicAuth(user, password, ""), func(config *neo4jconfig.Config) {
>>>>>>> 5e913b97
		config.MaxConnectionPoolSize = 50
		config.MaxConnectionLifetime = 1 * time.Hour
		config.ConnectionAcquisitionTimeout = 60 * time.Second
		config.SocketConnectTimeout = 10 * time.Second
		config.SocketKeepalive = true
	})
	if err != nil {
		return nil, fmt.Errorf("create neo4j driver: %w", err)
	}

	// Verify connectivity
	if err := driver.VerifyConnectivity(ctx); err != nil {
		driver.Close(ctx)
		return nil, fmt.Errorf("verify neo4j connectivity: %w", err)
	}

	return driver, nil
}<|MERGE_RESOLUTION|>--- conflicted
+++ resolved
@@ -41,11 +41,7 @@
 
 // NewNeo4jDriver creates a new Neo4j driver with optimized settings
 func NewNeo4jDriver(ctx context.Context, uri, user, password string) (neo4j.DriverWithContext, error) {
-<<<<<<< HEAD
-	driver, err := neo4j.NewDriverWithContext(uri, neo4j.BasicAuth(user, password, ""), func(config *neo4j.Config) {
-=======
 	driver, err := neo4j.NewDriverWithContext(uri, neo4j.BasicAuth(user, password, ""), func(config *neo4jconfig.Config) {
->>>>>>> 5e913b97
 		config.MaxConnectionPoolSize = 50
 		config.MaxConnectionLifetime = 1 * time.Hour
 		config.ConnectionAcquisitionTimeout = 60 * time.Second
