--- conflicted
+++ resolved
@@ -61,16 +61,7 @@
 
 function isSupportedFile(name: string) {
   const lower = name.toLowerCase();
-  return (
-    lower.endsWith('.md') ||
-<<<<<<< HEAD
-    lower.endsWith('.markdown') ||
-    lower.endsWith('.pdf') ||
-    lower.endsWith('.csv')
-=======
-    lower.endsWith('.markdown')
->>>>>>> 5e913b97
-  );
+  return lower.endsWith('.md') || lower.endsWith('.markdown');
 }
 
 const dropZoneText = {
@@ -114,13 +105,6 @@
   }, []);
 
   const pushToast = useCallback((message: string, tone: ToastTone = 'default') => {
-<<<<<<< HEAD
-    const id = createId();
-    setToasts(prev => [...prev, { id, message, tone }]);
-    window.setTimeout(() => {
-      setToasts(prev => prev.filter(toast => toast.id !== id));
-    }, toastDuration);
-=======
     setToasts(prev => {
       if (prev.some(toast => toast.message === message && toast.tone === tone)) {
         return prev;
@@ -131,7 +115,6 @@
       }, toastDuration);
       return [...prev, { id, message, tone }];
     });
->>>>>>> 5e913b97
   }, []);
 
   const appendMessage = useCallback(
@@ -314,49 +297,6 @@
     [submitQuestion]
   );
 
-<<<<<<< HEAD
-  const handleFiles = useCallback(
-    (fileList: FileList | File[]) => {
-      const files = Array.from(fileList);
-      if (!files.length) {
-        return;
-      }
-      setUploads(previous => {
-        const existingKeys = new Set(previous.map(entry => `${entry.name}:${entry.size}`));
-        const nextEntries: UploadEntry[] = [];
-
-        files.forEach(file => {
-          if (!isSupportedFile(file.name)) {
-            pushToast(`${file.name} is not a supported format.`, 'error');
-            return;
-          }
-          const key = `${file.name}:${file.size}`;
-          if (
-            existingKeys.has(key) ||
-            nextEntries.some(entry => `${entry.name}:${entry.size}` === key)
-          ) {
-            pushToast(`${file.name} is already queued.`, 'default');
-            return;
-          }
-
-          nextEntries.push({
-            id: createId(),
-            name: file.name,
-            size: file.size,
-            status: 'pending',
-            file,
-          });
-        });
-
-        if (nextEntries.length === 0) {
-          return previous;
-        }
-        pushToast(
-          `${nextEntries.length} file${nextEntries.length > 1 ? 's' : ''} queued for processing.`,
-          'success'
-        );
-        return [...previous, ...nextEntries];
-=======
   const handleFiles = useCallback((fileList: FileList | File[]) => {
     const files = Array.from(fileList);
     if (!files.length) {
@@ -387,7 +327,6 @@
           status: 'pending',
           file,
         });
->>>>>>> 5e913b97
       });
 
       if (nextEntries.length === 0) {
@@ -552,13 +491,8 @@
           <div>
             <h1 className="app-title">Memory</h1>
             <p className="app-subtitle">
-<<<<<<< HEAD
-              Chat with your Markdown, PDF, and CSV sources. Upload new knowledge directly into your
-              retrieval index.
-=======
               Chat with your Markdown sources. Upload new knowledge directly into your retrieval
               index.
->>>>>>> 5e913b97
             </p>
           </div>
           <div className="session-actions">
@@ -674,11 +608,7 @@
                       type="file"
                       name="documents"
                       multiple
-<<<<<<< HEAD
-                      accept=".md,.markdown,.pdf,.csv"
-=======
                       accept=".md,.markdown"
->>>>>>> 5e913b97
                       onChange={event => {
                         if (event.target.files) {
                           handleFiles(event.target.files);
